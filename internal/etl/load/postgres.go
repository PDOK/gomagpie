package load

import (
	"context"
	"fmt"

	t "github.com/PDOK/gomagpie/internal/etl/transform"
	"github.com/jackc/pgx/v5"
	pgxgeom "github.com/twpayne/pgx-geom"
	"golang.org/x/text/language"
)

type Postgres struct {
	db  *pgx.Conn
	ctx context.Context
}

func NewPostgres(dbConn string) (*Postgres, error) {
	ctx := context.Background()
	db, err := pgx.Connect(ctx, dbConn)
	if err != nil {
		return nil, fmt.Errorf("unable to connect to database: %w", err)
	}
	// add support for Go <-> PostGIS conversions
	if err := pgxgeom.Register(ctx, db); err != nil {
		return nil, err
	}
	return &Postgres{db: db, ctx: ctx}, nil
}

func (p *Postgres) Close() {
	_ = p.db.Close(p.ctx)
}

func (p *Postgres) Load(records []t.SearchIndexRecord, index string) (int64, error) {
	loaded, err := p.db.CopyFrom(
		p.ctx,
		pgx.Identifier{index},
		[]string{"feature_id", "external_fid", "collection_id", "collection_version", "display_name", "suggest", "geometry_type", "bbox", "geometry"},
		pgx.CopyFromSlice(len(records), func(i int) ([]interface{}, error) {
			r := records[i]
			return []any{r.FeatureID, r.ExternalFid, r.CollectionID, r.CollectionVersion, r.DisplayName, r.Suggest, r.GeometryType, r.Bbox, r.Geometry}, nil
		}),
	)
	if err != nil {
		return -1, fmt.Errorf("unable to copy records: %w", err)
	}
	return loaded, nil
}

<<<<<<< HEAD
// Init initialize search index
func (p *Postgres) Init(index string, srid int, lang language.Tag) error {
	// since "create type if not exists" isn't supported by Postgres we use a bit
	// of pl/pgsql to avoid creating the geometry_type when it already exists.
=======
func (p *Postgres) Optimize() error {
	_, err := p.db.Exec(p.ctx, `vacuum analyze;`)
	if err != nil {
		return fmt.Errorf("error performing vacuum analyze: %w", err)
	}
	return nil
}

// Init initialize search index. Should be idempotent!
//
// Since not all DDL in Postgres support the "if not exists" syntax we use a bit
// of pl/pgsql to make it idempotent.
func (p *Postgres) Init(index string, lang language.Tag) error {

>>>>>>> 3c954bfb
	geometryType := `
		do $$ begin
		    create type geometry_type as enum ('POINT', 'MULTIPOINT', 'LINESTRING', 'MULTILINESTRING', 'POLYGON', 'MULTIPOLYGON');
		exception
		    when duplicate_object then null;
		end $$;`
	_, err := p.db.Exec(p.ctx, geometryType)
	if err != nil {
		return fmt.Errorf("error creating geometry type: %w", err)
	}

	textSearchConfig := `
		do $$ begin
		    create text search configuration custom_dict (copy = simple);
		exception
		    when unique_violation then null;
		end $$;`
	_, err = p.db.Exec(p.ctx, textSearchConfig)
	if err != nil {
		return fmt.Errorf("error creating text search configuration: %w", err)
	}

	// This adds the 'unaccent' extension to allow searching with/without diacritics. Must happen in separate transaction.
	alterTextSearchConfig := `
		do $$ begin
			alter text search configuration custom_dict
			  alter mapping for hword, hword_part, word
			  with unaccent, simple;
		exception
		    when unique_violation then null;
		end $$;`
	_, err = p.db.Exec(p.ctx, alterTextSearchConfig)
	if err != nil {
		return fmt.Errorf("error altering text search configuration: %w", err)
	}

	searchIndexTable := fmt.Sprintf(`
	create table if not exists %[1]s (
		id 					serial,
		feature_id 			text 					 not null,
		external_fid        text                     null,
		collection_id 		text					 not null,
		collection_version 	int 					 not null,
		display_name 		text					 not null,
		suggest 			text					 not null,
		geometry_type 		geometry_type			 not null,
		bbox 				geometry(polygon, %[2]d) null,
		geometry            geometry(point, %[2]d)   null,
	    ts                  tsvector                 generated always as (to_tsvector('custom_dict', suggest)) stored,
		primary key (id, collection_id, collection_version)
	) -- partition by list(collection_id);`, index, srid) // TODO partitioning comes later
	_, err = p.db.Exec(p.ctx, searchIndexTable)
	if err != nil {
		return fmt.Errorf("error creating search index table: %w", err)
	}

	// GIN indexes are best for text search
	ginIndex := fmt.Sprintf(`create index if not exists ts_idx on %[1]s using gin(ts);`, index)
	_, err = p.db.Exec(p.ctx, ginIndex)
	if err != nil {
		return fmt.Errorf("error creating GIN index: %w", err)
	}

	// create custom collation to correctly handle "numbers in strings" when sorting results
	// see https://www.postgresql.org/docs/12/collation.html#id-1.6.10.4.5.7.5
	collation := fmt.Sprintf(`create collation if not exists custom_numeric (provider = icu, locale = '%s-u-kn-true');`, lang.String())
	_, err = p.db.Exec(p.ctx, collation)
	if err != nil {
		return fmt.Errorf("error creating numeric collation: %w", err)
	}

	// index used to pre-rank results when generic search terms are used
	preRankIndex := fmt.Sprintf(`create index if not exists pre_rank_idx on %[1]s (char_length(suggest) asc, display_name collate "custom_numeric" asc);`, index)
	_, err = p.db.Exec(p.ctx, preRankIndex)
	if err != nil {
		return fmt.Errorf("error creating pre-rank index: %w", err)
	}

	return err
}<|MERGE_RESOLUTION|>--- conflicted
+++ resolved
@@ -48,12 +48,6 @@
 	return loaded, nil
 }
 
-<<<<<<< HEAD
-// Init initialize search index
-func (p *Postgres) Init(index string, srid int, lang language.Tag) error {
-	// since "create type if not exists" isn't supported by Postgres we use a bit
-	// of pl/pgsql to avoid creating the geometry_type when it already exists.
-=======
 func (p *Postgres) Optimize() error {
 	_, err := p.db.Exec(p.ctx, `vacuum analyze;`)
 	if err != nil {
@@ -66,9 +60,8 @@
 //
 // Since not all DDL in Postgres support the "if not exists" syntax we use a bit
 // of pl/pgsql to make it idempotent.
-func (p *Postgres) Init(index string, lang language.Tag) error {
+func (p *Postgres) Init(index string, srid int, lang language.Tag) error {
 
->>>>>>> 3c954bfb
 	geometryType := `
 		do $$ begin
 		    create type geometry_type as enum ('POINT', 'MULTIPOINT', 'LINESTRING', 'MULTILINESTRING', 'POLYGON', 'MULTIPOLYGON');

package transform

import (
	"bytes"
	"errors"
	"fmt"
	"strconv"
	"strings"
	"text/template"

	"github.com/PDOK/gomagpie/config"
	"github.com/PDOK/gomagpie/internal/engine"
	"github.com/go-spatial/geom"
	pggeom "github.com/twpayne/go-geom" // this lib has a large overlap with github.com/go-spatial/geom but we need it to integrate with postgres
)

const WGS84 = 4326

type RawRecord struct {
	FeatureID    int64
	FieldValues  []any
	Bbox         *geom.Extent
	GeometryType string
}

type SearchIndexRecord struct {
	FeatureID         string
	CollectionID      string
	CollectionVersion int
	DisplayName       string
	Suggest           string
	GeometryType      string
	Bbox              *pggeom.Polygon
}

type Transformer struct{}

func (t Transformer) Transform(records []RawRecord, collection config.GeoSpatialCollection, substitutionFile string) ([]SearchIndexRecord, error) {
	result := make([]SearchIndexRecord, 0, len(records))
	for _, r := range records {
		fieldValuesByName, err := slicesToMap(collection.Search.Fields, r.FieldValues)
		if err != nil {
			return nil, err
		}
		displayName, err := t.renderTemplate(collection.Search.DisplayNameTemplate, fieldValuesByName)
		if err != nil {
			return nil, err
		}
<<<<<<< HEAD
		allFieldValuesByName, err := t.generateFieldValuesSubstitutions(fieldValuesByName, substitutionFile)
		if err != nil {
			return nil, err
		}
		suggestions := make([]string, 0, len(collection.Search.SuggestTemplates))
		for i := range allFieldValuesByName {
			for _, suggestTemplate := range collection.Search.SuggestTemplates {
				suggestion, err := t.renderTemplate(suggestTemplate, allFieldValuesByName[i])
				if err != nil {
					return nil, err
				}
				suggestions = append(suggestions, suggestion)
=======
		suggestions := make([]string, 0, len(collection.Search.ETL.SuggestTemplates))
		for _, suggestTemplate := range collection.Search.ETL.SuggestTemplates {
			suggestion, err := t.renderTemplate(suggestTemplate, fieldValuesByName)
			if err != nil {
				return nil, err
>>>>>>> 31a55fc5
			}
		}
		bbox, err := r.transformBbox()
		if err != nil {
			return nil, err
		}

		// create target record(s)
		for _, suggestion := range suggestions {
			resultRecord := SearchIndexRecord{
				FeatureID:         strconv.FormatInt(r.FeatureID, 10),
				CollectionID:      collection.ID,
				CollectionVersion: collection.Search.Version,
				DisplayName:       displayName,
				Suggest:           suggestion,
				GeometryType:      r.GeometryType,
				Bbox:              bbox,
			}
			result = append(result, resultRecord)
		}
	}
	return result, nil
}

func (t Transformer) generateFieldValuesSubstitutions(fieldValuesByName map[string]any, substitutionFile string) ([]map[string]any, error) {
	substitutions, err := readSubstitutionsFile(substitutionFile)
	if err != nil {
		return nil, err
	}
	var fieldValuesByNameExtensions = make(map[string][]string)
	for key, value := range fieldValuesByName {
		valueSubstitutions, err := applySubstitutions(value.(string), substitutions)
		if err != nil {
			return nil, err
		}
		fieldValuesByNameExtensions[key] = valueSubstitutions
	}
	return generateAllFieldValuesByName(fieldValuesByNameExtensions), err
}

func (t Transformer) renderTemplate(templateFromConfig string, fieldValuesByName map[string]any) (string, error) {
	parsedTemplate, err := template.New("").Funcs(engine.GlobalTemplateFuncs).Parse(templateFromConfig)
	if err != nil {
		return "", err
	}
	var b bytes.Buffer
	if err = parsedTemplate.Execute(&b, fieldValuesByName); err != nil {
		return "", err
	}
	return b.String(), err
}

func (r RawRecord) transformBbox() (*pggeom.Polygon, error) {
	if strings.EqualFold(r.GeometryType, "POINT") {
		r.Bbox = r.Bbox.ExpandBy(0.1) // create valid bbox in case original geom is a point by expanding it a bit
	}
	if r.Bbox.Area() <= 0 {
		return nil, errors.New("bbox area must be greater than zero")
	}
	// convert bbox to polygon type supported by Postgres db driver
	polygon, err := pggeom.NewPolygon(pggeom.XY).SetCoords([][]pggeom.Coord{{
		{r.Bbox.MinX(), r.Bbox.MinY()},
		{r.Bbox.MaxX(), r.Bbox.MinY()},
		{r.Bbox.MaxX(), r.Bbox.MaxY()},
		{r.Bbox.MinX(), r.Bbox.MaxY()},
		{r.Bbox.MinX(), r.Bbox.MinY()},
	}})
	if err != nil {
		return nil, err
	}
	polygon = polygon.SetSRID(WGS84)
	if polygon.Area() <= 0 {
		return nil, errors.New("polygon area must be greater than zero")
	}
	return polygon, nil
}

func slicesToMap(keys []string, values []any) (map[string]any, error) {
	if len(keys) != len(values) {
		return nil, fmt.Errorf("slices must be of the same length, got %d keys and %d values", len(keys), len(values))
	}
	result := make(map[string]any, len(keys))
	for i := range keys {
		result[keys[i]] = values[i]
	}
	return result, nil
}<|MERGE_RESOLUTION|>--- conflicted
+++ resolved
@@ -9,7 +9,6 @@
 	"text/template"
 
 	"github.com/PDOK/gomagpie/config"
-	"github.com/PDOK/gomagpie/internal/engine"
 	"github.com/go-spatial/geom"
 	pggeom "github.com/twpayne/go-geom" // this lib has a large overlap with github.com/go-spatial/geom but we need it to integrate with postgres
 )
@@ -46,26 +45,18 @@
 		if err != nil {
 			return nil, err
 		}
-<<<<<<< HEAD
 		allFieldValuesByName, err := t.generateFieldValuesSubstitutions(fieldValuesByName, substitutionFile)
 		if err != nil {
 			return nil, err
 		}
-		suggestions := make([]string, 0, len(collection.Search.SuggestTemplates))
+		suggestions := make([]string, 0, len(collection.Search.ETL.SuggestTemplates))
 		for i := range allFieldValuesByName {
-			for _, suggestTemplate := range collection.Search.SuggestTemplates {
+			for _, suggestTemplate := range collection.Search.ETL.SuggestTemplates {
 				suggestion, err := t.renderTemplate(suggestTemplate, allFieldValuesByName[i])
 				if err != nil {
 					return nil, err
 				}
 				suggestions = append(suggestions, suggestion)
-=======
-		suggestions := make([]string, 0, len(collection.Search.ETL.SuggestTemplates))
-		for _, suggestTemplate := range collection.Search.ETL.SuggestTemplates {
-			suggestion, err := t.renderTemplate(suggestTemplate, fieldValuesByName)
-			if err != nil {
-				return nil, err
->>>>>>> 31a55fc5
 			}
 		}
 		bbox, err := r.transformBbox()

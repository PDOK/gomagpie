package etl

import (
	"fmt"
	"log"
	"strings"

	"github.com/PDOK/gomagpie/config"
	"github.com/PDOK/gomagpie/internal/etl/extract"
	"github.com/PDOK/gomagpie/internal/etl/load"
	t "github.com/PDOK/gomagpie/internal/etl/transform"
)

// Extract - the 'E' in ETL. Datasource agnostic interface to extract source data.
type Extract interface {

	// Extract raw records from source database to be transformed and loaded into target search index
	Extract(table config.FeatureTable, fields []string, where string, limit int, offset int) ([]t.RawRecord, error)

	// Close connection to source database
	Close()
}

// Transform - the 'T' in ETL. Logic to transform raw records to search index records
type Transform interface {

	// Transform each raw record in one or more search records depending on the given configuration
	Transform(records []t.RawRecord, collection config.GeoSpatialCollection, substitutionFile string) ([]t.SearchIndexRecord, error)
}

// Load - the 'L' in ETL. Datasource agnostic interface to load data into target database.
type Load interface {

	// Init the target database by creating an empty search index
	Init(index string) error

	// Load records into search index
	Load(records []t.SearchIndexRecord, index string) (int64, error)

	// Close connection to target database
	Close()
}

// CreateSearchIndex creates empty search index in target database
func CreateSearchIndex(dbConn string, searchIndex string) error {
	db, err := newTargetToLoad(dbConn)
	if err != nil {
		return err
	}
	defer db.Close()
	return db.Init(searchIndex)
}

// ImportFile import source data into target search index using extract-transform-load principle
<<<<<<< HEAD
func ImportFile(cfg *config.Config, searchIndex string, filePath string, substitutionFile string, table config.FeatureTable,
=======
func ImportFile(collection config.GeoSpatialCollection, searchIndex string, filePath string, table config.FeatureTable,
>>>>>>> 31a55fc5
	pageSize int, dbConn string) error {

	log.Println("start importing")
	if collection.Search == nil {
		return fmt.Errorf("no search configuration found for feature table: %s", table.Name)
	}

	source, err := newSourceToExtract(filePath)
	if err != nil {
		return err
	}
	defer source.Close()

	target, err := newTargetToLoad(dbConn)
	if err != nil {
		return err
	}
	defer target.Close()

	transformer := newTransformer()

	// import records in batches depending on page size
	offset := 0
	for {
		sourceRecords, err := source.Extract(table, collection.Search.Fields, collection.Search.ETL.Filter, pageSize, offset)
		if err != nil {
			return fmt.Errorf("failed extracting source records: %w", err)
		}
		if len(sourceRecords) == 0 {
			break // no more batches of records to extract
		}
		targetRecords, err := transformer.Transform(sourceRecords, collection, substitutionFile)
		if err != nil {
			return fmt.Errorf("failed to transform raw records to search index records: %w", err)
		}
		loaded, err := target.Load(targetRecords, searchIndex)
		if err != nil {
			return fmt.Errorf("failed loading records into target: %w", err)
		}
		log.Printf("imported %d records into search index", loaded)
		offset += pageSize
	}

	log.Println("done importing")
	return nil
}

func newSourceToExtract(filePath string) (Extract, error) {
	if strings.HasSuffix(filePath, ".gpkg") {
		return extract.NewGeoPackage(filePath)
	}
	// add new sources here (csv, zip, parquet, etc)
	return nil, fmt.Errorf("unsupported source file type: %s", filePath)
}

func newTargetToLoad(dbConn string) (Load, error) {
	if strings.HasPrefix(dbConn, "postgres:") {
		return load.NewPostgis(dbConn)
	}
	// add new targets here (elasticsearch, solr, etc)
	return nil, fmt.Errorf("unsupported target database connection: %s", dbConn)
}

func newTransformer() Transform {
	return t.Transformer{}
}<|MERGE_RESOLUTION|>--- conflicted
+++ resolved
@@ -52,11 +52,7 @@
 }
 
 // ImportFile import source data into target search index using extract-transform-load principle
-<<<<<<< HEAD
-func ImportFile(cfg *config.Config, searchIndex string, filePath string, substitutionFile string, table config.FeatureTable,
-=======
-func ImportFile(collection config.GeoSpatialCollection, searchIndex string, filePath string, table config.FeatureTable,
->>>>>>> 31a55fc5
+func ImportFile(collection config.GeoSpatialCollection, searchIndex string, filePath string, substitutionFile string, table config.FeatureTable,
 	pageSize int, dbConn string) error {
 
 	log.Println("start importing")

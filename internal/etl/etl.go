--- conflicted
+++ resolved
@@ -52,21 +52,10 @@
 }
 
 // ImportFile import source data into target search index using extract-transform-load principle
-<<<<<<< HEAD
-func ImportFile(conf *config.Config, searchIndex string, filePath string, table config.FeatureTable,
-	pageSize int, dbConn string) error {
-
-	log.Println("start importing")
-	collection, err := getCollectionForTable(conf, table)
-	if err != nil {
-		return err
-	}
-=======
 func ImportFile(collection config.GeoSpatialCollection, searchIndex string, filePath string, table config.FeatureTable,
 	pageSize int, dbConn string) error {
 
 	log.Println("start importing")
->>>>>>> 8d85ea61
 	if collection.Search == nil {
 		return fmt.Errorf("no search configuration found for feature table: %s", table.Name)
 	}
@@ -121,7 +110,7 @@
 
 func newTargetToLoad(dbConn string) (Load, error) {
 	if strings.HasPrefix(dbConn, "postgres:") {
-		return load.NewPostgres(dbConn)
+		return load.NewPostgis(dbConn)
 	}
 	// add new targets here (elasticsearch, solr, etc)
 	return nil, fmt.Errorf("unsupported target database connection: %s", dbConn)

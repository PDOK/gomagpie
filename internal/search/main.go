--- conflicted
+++ resolved
@@ -58,11 +58,7 @@
 			engine.RenderProblem(engine.ProblemBadRequest, w, err.Error())
 			return
 		}
-<<<<<<< HEAD
-		collections, searchTerm, outputSRID, outputCRS, limit, err := parseQueryParams(r.URL.Query())
-=======
-		collections, searchTerms, outputSRID, limit, err := parseQueryParams(r.URL.Query())
->>>>>>> 3c954bfb
+		collections, searchTerms, outputSRID, outputCRS, limit, err := parseQueryParams(r.URL.Query())
 		if err != nil {
 			engine.RenderProblem(engine.ProblemBadRequest, w, err.Error())
 			return

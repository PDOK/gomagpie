--- conflicted
+++ resolved
@@ -64,10 +64,6 @@
 			return
 		}
 
-<<<<<<< HEAD
-		fc, err := s.datasource.SearchFeaturesAcrossCollections(r.Context(),
-			s.queryExpansion.Expand(searchTerms), collections, outputSRID, bbox, bboxSRID, limit)
-=======
 		// Query expansion
 		searchQuery, err := s.queryExpansion.Expand(r.Context(), searchTerms)
 		if err != nil {
@@ -76,8 +72,7 @@
 		}
 
 		// Perform actual search
-		fc, err := s.datasource.SearchFeaturesAcrossCollections(r.Context(), *searchQuery, collections, outputSRID, limit)
->>>>>>> 3c954bfb
+		fc, err := s.datasource.SearchFeaturesAcrossCollections(r.Context(), *searchQuery, collections, outputSRID, bbox, bboxSRID, limit)
 		if err != nil {
 			handleQueryError(w, err)
 			return

package search

import (
	"fmt"
	"log"
	"net/http"
	"net/url"
	"strings"
	"time"

	"github.com/PDOK/gomagpie/config"
	"github.com/PDOK/gomagpie/internal/engine"
	ds "github.com/PDOK/gomagpie/internal/search/datasources"
	"github.com/PDOK/gomagpie/internal/search/datasources/postgres"
	"github.com/PDOK/gomagpie/internal/search/domain"
)

const (
	timeout = time.Second * 15
)

type Search struct {
	engine         *engine.Engine
	datasource     ds.Datasource
	queryExpansion *QueryExpansion
	json           *jsonFeatures
}

func NewSearch(e *engine.Engine, dbConn string, searchIndex string, rewritesFile string, synonymsFile string, rankNormalization int, exactMatchMultiplier float64, primarySuggestMultiplier float64, rankThreshold int, preRankLimit int) (*Search, error) {
	queryExpansion, err := NewQueryExpansion(rewritesFile, synonymsFile)
	if err != nil {
		return nil, err
	}
	s := &Search{
		engine: e,
		datasource: newDatasource(
			e,
			dbConn,
			searchIndex,
			rankNormalization,
			exactMatchMultiplier,
			primarySuggestMultiplier,
			rankThreshold,
			preRankLimit,
		),
		json:           newJSONFeatures(e),
		queryExpansion: queryExpansion,
	}
	e.Router.Get("/search", s.Search())
	return s, nil
}

// Search autosuggest locations based on user input
func (s *Search) Search() http.HandlerFunc {
	return func(w http.ResponseWriter, r *http.Request) {
		// Validate
		if err := s.engine.OpenAPI.ValidateRequest(r); err != nil {
			engine.RenderProblem(engine.ProblemBadRequest, w, err.Error())
			return
		}
<<<<<<< HEAD
		collections, searchTerms, outputSRID, outputCRS, limit, err := parseQueryParams(r.URL.Query())
=======
		collections, searchTerms, outputSRID, bbox, bboxSRID, limit, err := parseQueryParams(r.URL.Query())
>>>>>>> 5c83b4fe
		if err != nil {
			engine.RenderProblem(engine.ProblemBadRequest, w, err.Error())
			return
		}

		// Query expansion
		searchQuery, err := s.queryExpansion.Expand(r.Context(), searchTerms)
		if err != nil {
			handleQueryError(w, err)
			return
		}

		// Perform actual search
		fc, err := s.datasource.SearchFeaturesAcrossCollections(r.Context(), *searchQuery, collections, outputSRID, bbox, bboxSRID, limit)
		if err != nil {
			handleQueryError(w, err)
			return
		}
		if err = s.enrichFeaturesWithHref(fc, outputCRS); err != nil {
			engine.RenderProblem(engine.ProblemServerError, w, err.Error())
			return
		}

		// Output
		format := s.engine.CN.NegotiateFormat(r)
		switch format {
		case engine.FormatGeoJSON, engine.FormatJSON:
			s.json.featuresAsGeoJSON(w, r, *s.engine.Config.BaseURL.URL, fc)
		default:
			engine.RenderProblem(engine.ProblemNotAcceptable, w, fmt.Sprintf("format '%s' is not supported", format))
			return
		}
	}
}

//nolint:nestif
func (s *Search) enrichFeaturesWithHref(fc *domain.FeatureCollection, outputCRS string) error {
	for _, feat := range fc.Features {
		collectionID, ok := feat.Properties[domain.PropCollectionID]
		if !ok || collectionID == "" {
			return fmt.Errorf("collection reference not found in feature %s", feat.ID)
		}
		collection := config.CollectionByID(s.engine.Config, collectionID.(string))
		if collection.Search != nil {
			for _, ogcColl := range collection.Search.OGCCollections {
				geomType, ok := feat.Properties[domain.PropGeomType]
				if !ok || geomType == "" {
					return fmt.Errorf("geometry type not found in feature %s", feat.ID)
				}
				if strings.EqualFold(ogcColl.GeometryType, geomType.(string)) {
					href, err := url.JoinPath(ogcColl.APIBaseURL.String(), "collections", ogcColl.CollectionID, "items", feat.ID)
					if err != nil {
						return fmt.Errorf("failed to construct API url %w", err)
					}
					href += "?f=json"

					if outputCRS != "" {
						href += "&crs=" + outputCRS
					}

					// add href to feature both in GeoJSON properties (for broad compatibility and in line with OGC API Features part 5) and as a Link.
					feat.Properties[domain.PropHref] = href
					feat.Links = []domain.Link{
						{
							Rel:   "canonical",
							Title: "The actual feature in the corresponding OGC API",
							Type:  "application/geo+json",
							Href:  href,
						},
					}
				}
			}
		}
	}
	return nil
}

func newDatasource(e *engine.Engine, dbConn string, searchIndex string, rankNormalization int, exactMatchMultiplier float64, primarySuggestMultiplier float64, rankThreshold int, preRankLimit int) ds.Datasource {
	datasource, err := postgres.NewPostgres(
		dbConn,
		timeout,
		searchIndex,
		rankNormalization,
		exactMatchMultiplier,
		primarySuggestMultiplier,
		rankThreshold,
		preRankLimit,
	)
	if err != nil {
		log.Fatalf("failed to create datasource: %v", err)
	}
	e.RegisterShutdownHook(datasource.Close)
	return datasource
}<|MERGE_RESOLUTION|>--- conflicted
+++ resolved
@@ -58,11 +58,7 @@
 			engine.RenderProblem(engine.ProblemBadRequest, w, err.Error())
 			return
 		}
-<<<<<<< HEAD
-		collections, searchTerms, outputSRID, outputCRS, limit, err := parseQueryParams(r.URL.Query())
-=======
-		collections, searchTerms, outputSRID, bbox, bboxSRID, limit, err := parseQueryParams(r.URL.Query())
->>>>>>> 5c83b4fe
+		collections, searchTerms, outputSRID, outputCRS, bbox, bboxSRID, limit, err := parseQueryParams(r.URL.Query())
 		if err != nil {
 			engine.RenderProblem(engine.ProblemBadRequest, w, err.Error())
 			return

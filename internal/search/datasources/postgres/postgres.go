package postgres

import (
	"context"
	"fmt"

	d "github.com/PDOK/gomagpie/internal/search/domain"
	"github.com/jackc/pgx/v5"
	"github.com/jackc/pgx/v5/pgxpool"
	"github.com/twpayne/go-geom"
	"github.com/twpayne/go-geom/encoding/geojson"
	pgxgeom "github.com/twpayne/pgx-geom"

	"strings"
	"time"
)

type Postgres struct {
	db  *pgxpool.Pool
	ctx context.Context

	queryTimeout time.Duration
	searchIndex  string
}

func NewPostgres(dbConn string, queryTimeout time.Duration, searchIndex string) (*Postgres, error) {
	ctx := context.Background()
	config, err := pgxpool.ParseConfig(dbConn)
	if err != nil {
		return nil, fmt.Errorf("unable to parse database config: %w", err)
	}

	// add support for Go <-> PostGIS conversions
	config.AfterConnect = pgxgeom.Register

	db, err := pgxpool.NewWithConfig(ctx, config)
	if err != nil {
		return nil, fmt.Errorf("unable to connect to database: %w", err)
	}

	return &Postgres{db, ctx, queryTimeout, searchIndex}, nil
}

func (p *Postgres) Close() {
	p.db.Close()
}

func (p *Postgres) SearchFeaturesAcrossCollections(ctx context.Context, searchTerm string, collections d.CollectionsWithParams,
	srid d.SRID, limit int) (*d.FeatureCollection, error) {

	queryCtx, cancel := context.WithTimeout(ctx, p.queryTimeout)
	defer cancel()

	// Split terms by spaces and append :* to each term
	termsWildcard := strings.Fields(searchTerm)
	for i, term := range termsWildcard {
		termsWildcard[i] = term + ":*"
	}
	termsWildcardConcat := strings.Join(termsWildcard, " & ")
	termExactConcat := strings.Join(strings.Fields(searchTerm), " | ")
	query := makeSearchQuery(p.searchIndex, srid)

	// Execute search query
	names, versions, relevance := collections.NamesAndVersionsAndRelevance()
	rows, err := p.db.Query(queryCtx, query, limit, termsWildcardConcat, termExactConcat, names, versions, relevance)
	if err != nil {
		return nil, fmt.Errorf("query '%s' failed: %w", query, err)
	}
	defer rows.Close()

	// Turn rows into FeatureCollection
	return mapRowsToFeatures(queryCtx, rows)
}

func makeSearchQuery(index string, srid d.SRID) string {
	// language=postgresql
	return fmt.Sprintf(`
	WITH query_wildcard AS (
		SELECT to_tsquery('simple', $2) query
	),
	query_exact AS (
		SELECT to_tsquery('simple', $3) query
	)
	SELECT
	    rn.display_name,
		rn.feature_id,
		rn.external_fid,
		rn.collection_id,
		rn.collection_version,
		rn.geometry_type,
		st_transform(rn.bbox, %[2]d)::geometry AS bbox,
		rn.rank,
		rn.highlighted_text
	FROM (
		SELECT
			*,
			ROW_NUMBER() OVER (
				PARTITION BY
					r.display_name,
					r.collection_id,
					r.collection_version,
<<<<<<< HEAD
					r.feature_id,
					r.external_fid
				ORDER BY
=======
					r.feature_id
				ORDER BY -- use same "order by" clause everywhere
>>>>>>> 1f5fe6f3
					r.rank DESC,
					r.display_name COLLATE "custom_numeric" ASC
			) AS row_number
		FROM (
			SELECT
				r.display_name,
				r.feature_id,
				r.external_fid,
				r.collection_id,
				r.collection_version,
				r.geometry_type,
				r.bbox,
				CASE WHEN r.display_name=r.suggest THEN
					(ts_rank(r.ts, (SELECT query FROM query_exact), 1) + 0.01 + ts_rank(r.ts, (SELECT query FROM query_wildcard), 1)) * rel.relevance
				ELSE
				    (ts_rank(r.ts, (SELECT query FROM query_exact), 1) + ts_rank(r.ts, (SELECT query FROM query_wildcard), 1)) * rel.relevance
				END AS rank,
				ts_headline('simple', r.suggest, (SELECT query FROM query_wildcard)) AS highlighted_text
			FROM
				%[1]s r
			LEFT JOIN
				(SELECT * FROM unnest($4::text[], $6::float[]) rel(collection_id,relevance)) rel
			ON
				rel.collection_id = r.collection_id
			WHERE
				r.ts @@ (SELECT query FROM query_wildcard) AND (r.collection_id, r.collection_version) IN (
					-- make a virtual table by creating tuples from the provided arrays.
					SELECT * FROM unnest($4::text[], $5::int[])
				)
			ORDER BY -- use same "order by" clause everywhere
			    rank DESC,
			    r.display_name COLLATE "custom_numeric" ASC
			LIMIT 500
		) r
	) rn
	WHERE rn.row_number = 1
	ORDER BY -- use same "order by" clause everywhere
	    rn.rank DESC,
	    rn.display_name COLLATE "custom_numeric" ASC
	LIMIT $1`, index, srid) // don't add user input here, use $X params for user input!
}

func mapRowsToFeatures(queryCtx context.Context, rows pgx.Rows) (*d.FeatureCollection, error) {
	fc := d.FeatureCollection{Features: make([]*d.Feature, 0)}
	for rows.Next() {
		var displayName, highlightedText, featureID, collectionID, collectionVersion, geomType string
		var rank float64
		var bbox geom.T
		var externalFid *string

		if err := rows.Scan(&displayName, &featureID, &externalFid, &collectionID, &collectionVersion, &geomType,
			&bbox, &rank, &highlightedText); err != nil {
			return nil, err
		}
		geojsonGeom, err := geojson.Encode(bbox)
		if err != nil {
			return nil, err
		}
		fc.Features = append(fc.Features, &d.Feature{
			ID:       getFeatureID(externalFid, featureID),
			Geometry: geojsonGeom,
			Properties: map[string]any{
				d.PropCollectionID:      collectionID,
				d.PropCollectionVersion: collectionVersion,
				d.PropGeomType:          geomType,
				d.PropDisplayName:       displayName,
				d.PropHighlight:         highlightedText,
				d.PropScore:             rank,
			},
		})
		fc.NumberReturned = len(fc.Features)
	}
	return &fc, queryCtx.Err()
}

func getFeatureID(externalFid *string, featureID string) string {
	if externalFid != nil {
		return *externalFid
	}
	return featureID
}<|MERGE_RESOLUTION|>--- conflicted
+++ resolved
@@ -99,14 +99,9 @@
 					r.display_name,
 					r.collection_id,
 					r.collection_version,
-<<<<<<< HEAD
 					r.feature_id,
 					r.external_fid
-				ORDER BY
-=======
-					r.feature_id
 				ORDER BY -- use same "order by" clause everywhere
->>>>>>> 1f5fe6f3
 					r.rank DESC,
 					r.display_name COLLATE "custom_numeric" ASC
 			) AS row_number

package search

import (
	"context"
	"fmt"
	"log"
	"net"
	"net/http"
	"net/http/httptest"
	"os"
	"path"
	"path/filepath"
	"runtime"
	"testing"
	"time"

	"github.com/PDOK/gomagpie/config"
	"github.com/PDOK/gomagpie/internal/engine"
	"github.com/PDOK/gomagpie/internal/etl"
	"github.com/docker/go-connections/nat"
	"github.com/go-chi/chi/v5"
	"github.com/stretchr/testify/assert"
	"github.com/testcontainers/testcontainers-go"
	"github.com/testcontainers/testcontainers-go/wait"
	"golang.org/x/text/language"
)

const testSearchIndex = "search_index"
const configFile = "internal/search/testdata/config.yaml"

func init() {
	// change working dir to root
	_, filename, _, _ := runtime.Caller(0)
	dir := path.Join(path.Dir(filename), "../../")
	err := os.Chdir(dir)
	if err != nil {
		panic(err)
	}
}

func TestSearch(t *testing.T) {
	if testing.Short() {
		t.Skip("Skipping integration test in short mode")
	}
	ctx := context.Background()

	// given available postgres
	dbPort, postgisContainer, err := setupPostgis(ctx, t)
	if err != nil {
		t.Error(err)
	}
	defer terminateContainer(ctx, t, postgisContainer)

	dbConn := fmt.Sprintf("postgres://postgres:postgres@127.0.0.1:%d/%s?sslmode=disable", dbPort.Int(), "test_db")

	// given available engine
	eng, err := engine.NewEngine(configFile, false, false)
	assert.NoError(t, err)

	// given search endpoint
	searchEndpoint, err := NewSearch(
		eng,
		dbConn,
		testSearchIndex,
		"internal/search/testdata/rewrites.csv",
		"internal/search/testdata/synonyms.csv",
		1,
		3.0,
		1.01,
		4000,
		400,
	)
	assert.NoError(t, err)

	// given empty search index
	err = etl.CreateSearchIndex(dbConn, testSearchIndex, 28992, language.Dutch)
	assert.NoError(t, err)

	// given imported geopackage (creates two collections in search_index with identical data)
	err = importAddressesGpkg("addresses", dbConn)
	assert.NoError(t, err)
	err = importAddressesGpkg("buildings", dbConn)
	assert.NoError(t, err)

	// run test cases
	type fields struct {
		url string
	}
	type want struct {
		body       string
		statusCode int
	}
	tests := []struct {
		name   string
		fields fields
		want   want
	}{
		{
			name: "Fail on search with boolean operators",
			fields: fields{
				url: "http://localhost:8080/search?q=!foo&addresses[version]=1",
			},
			want: want{
				body:       "internal/search/testdata/expected-boolean-operators.json",
				statusCode: http.StatusBadRequest,
			},
		},
		{
			name: "Fail on search without collection parameter(s)",
			fields: fields{
				url: "http://localhost:8080/search?q=Oudeschild&limit=50",
			},
			want: want{
				body:       "internal/search/testdata/expected-search-no-collection.json",
				statusCode: http.StatusBadRequest,
			},
		},
		{
			name: "Fail on search with collection without version (first variant)",
			fields: fields{
				url: "http://localhost:8080/search?q=Oudeschild&addresses",
			},
			want: want{
				body:       "internal/search/testdata/expected-search-no-version-1.json",
				statusCode: http.StatusBadRequest,
			},
		},
		{
			name: "Fail on search with collection without version (second variant)",
			fields: fields{
				url: "http://localhost:8080/search?q=Oudeschild&addresses=1",
			},
			want: want{
				body:       "internal/search/testdata/expected-search-no-version-2.json",
				statusCode: http.StatusBadRequest,
			},
		},
		{
			name: "Fail on search with collection without version (third variant)",
			fields: fields{
				url: "http://localhost:8080/search?q=Oudeschild&addresses[foo]=1",
			},
			want: want{
				body:       "internal/search/testdata/expected-search-no-version-3.json",
				statusCode: http.StatusBadRequest,
			},
		},
		{
			name: "Search: 'Den' for a single collection in WGS84 (default)",
			fields: fields{
				url: "http://localhost:8080/search?q=Den&addresses[version]=1&addresses[relevance]=0.8&limit=10&f=json",
			},
			want: want{
				body:       "internal/search/testdata/expected-search-den-single-collection-wgs84.json",
				statusCode: http.StatusOK,
			},
		},
		{
			name: "Search: 'Den' for a single collection in RD",
			fields: fields{
				url: "http://localhost:8080/search?q=Den&addresses[version]=1&addresses[relevance]=0.8&limit=10&f=json&crs=http%3A%2F%2Fwww.opengis.net%2Fdef%2Fcrs%2FEPSG%2F0%2F28992",
			},
			want: want{
				body:       "internal/search/testdata/expected-search-den-single-collection-rd.json",
				statusCode: http.StatusOK,
			},
		},
		{
			name: "Search: 'Den' in another collection in WGS84",
			fields: fields{
				url: "http://localhost:8080/search?q=Den&buildings[version]=1&limit=10&f=json",
			},
			want: want{
				body:       "internal/search/testdata/expected-search-den-building-collection-wgs84.json",
				statusCode: http.StatusOK,
			},
		},
		{
			name: "Search: 'Den' in multiple collections: with one non-existing collection, so same output as single collection) in RD",
			fields: fields{
				url: "http://localhost:8080/search?q=Den&addresses[version]=1&addresses[relevance]=0.8&foo[version]=2&foo[relevance]=0.8&limit=10&f=json&crs=http%3A%2F%2Fwww.opengis.net%2Fdef%2Fcrs%2FEPSG%2F0%2F28992",
			},
			want: want{
				body:       "internal/search/testdata/expected-search-den-single-collection-rd.json",
				statusCode: http.StatusOK,
			},
		},
		{
			name: "Search: 'Den' in multiple collections: collection addresses + collection buildings, but addresses with non-existing version",
			fields: fields{
				url: "http://localhost:8080/search?q=Den&addresses[version]=2&buildings[version]=1&limit=20&f=json",
			},
			want: want{
				body:       "internal/search/testdata/expected-search-den-multiple-collection-single-output-wgs84.json", // only expect building results since addresses version doesn't exist.
				statusCode: http.StatusOK,
			},
		},
		{
			name: "Search: complex search term with synonyms and rewrites, should not result in error",
			fields: fields{
				url: "http://localhost:8080/search?q=goev straat 1 in Den Haag niet in Friesland&addresses[version]=1&limit=10&f=json",
			},
			want: want{
				body:       "internal/search/testdata/expected-complex-search-term.json",
				statusCode: http.StatusOK,
			},
		},
	}
	for _, tt := range tests {
		t.Run(tt.name, func(t *testing.T) {
			// given mock time
			now = func() time.Time { return time.Date(2000, 1, 1, 0, 0, 0, 0, time.UTC) }
			engine.Now = now

			// given available server
			rr, ts := createMockServer()
			defer ts.Close()

			// when
			handler := searchEndpoint.Search()
			req, err := createRequest(tt.fields.url)
			assert.NoError(t, err)
			handler.ServeHTTP(rr, req)

			// then
			assert.Equal(t, tt.want.statusCode, rr.Code)

			log.Printf("============ ACTUAL:\n %s", rr.Body.String())
			expectedBody, err := os.ReadFile(tt.want.body)
			if err != nil {
				assert.NoError(t, err)
			}
			assert.JSONEq(t, string(expectedBody), rr.Body.String())
		})
	}
}

func importAddressesGpkg(collectionName string, dbConn string) error {
	conf, err := config.NewConfig(configFile)
	if err != nil {
		return err
	}
	collection := config.CollectionByID(conf, collectionName)
	table := config.FeatureTable{Name: "addresses", FID: "fid", Geom: "geom"}
	return etl.ImportFile(*collection, testSearchIndex,
<<<<<<< HEAD
		"internal/etl/testdata/addresses-rd.gpkg",
		"internal/etl/testdata/substitutions.csv",
		"internal/etl/testdata/synonyms.csv", table, 5000, dbConn)
=======
		"internal/etl/testdata/addresses-crs84.gpkg", table, 5000, dbConn)
>>>>>>> 3c954bfb
}

func setupPostgis(ctx context.Context, t *testing.T) (nat.Port, testcontainers.Container, error) {
	req := testcontainers.ContainerRequest{
<<<<<<< HEAD
		Image: "docker.io/postgis/postgis:16-3.5-alpine",
		Name:  "postgis",
=======
		Image: "docker.io/postgis/postgis:16-3.5", // use debian, not alpine (proj issues between environments)
>>>>>>> 3c954bfb
		Env: map[string]string{
			"POSTGRES_USER":     "postgres",
			"POSTGRES_PASSWORD": "postgres",
			"POSTGRES_DB":       "postgres",
		},
		ExposedPorts: []string{"5432/tcp"},
		Cmd:          []string{"postgres", "-c", "fsync=off"},
		WaitingFor:   wait.ForLog("PostgreSQL init process complete; ready for start up."),
		Files: []testcontainers.ContainerFile{
			{
				HostFilePath:      "tests/testdata/sql/init-db.sql",
				ContainerFilePath: "/docker-entrypoint-initdb.d/" + filepath.Base("testdata/init-db.sql"),
				FileMode:          0755,
			},
		},
	}

	container, err := testcontainers.GenericContainer(ctx, testcontainers.GenericContainerRequest{
		ContainerRequest: req,
		Started:          true,
	})
	if err != nil {
		t.Error(err)
	}
	port, err := container.MappedPort(ctx, "5432/tcp")
	if err != nil {
		t.Error(err)
	}

	log.Println("Giving postgres a few extra seconds to fully start")
	time.Sleep(2 * time.Second)

	return port, container, err
}

func terminateContainer(ctx context.Context, t *testing.T, container testcontainers.Container) {
	if err := container.Terminate(ctx); err != nil {
		t.Fatalf("Failed to terminate container: %s", err.Error())
	}
}

func createMockServer() (*httptest.ResponseRecorder, *httptest.Server) {
	rr := httptest.NewRecorder()
	l, err := net.Listen("tcp", "localhost:9095")
	if err != nil {
		log.Fatal(err)
	}
	ts := httptest.NewUnstartedServer(http.HandlerFunc(func(w http.ResponseWriter, r *http.Request) {
		engine.SafeWrite(w.Write, []byte(r.URL.String()))
	}))
	err = ts.Listener.Close()
	if err != nil {
		log.Fatal(err)
	}
	ts.Listener = l
	ts.Start()
	return rr, ts
}

func createRequest(url string) (*http.Request, error) {
	req, err := http.NewRequest(http.MethodGet, url, nil)
	if req == nil || err != nil {
		return req, err
	}
	req = req.WithContext(context.WithValue(req.Context(), chi.RouteCtxKey, chi.NewRouteContext()))
	return req, err
}<|MERGE_RESOLUTION|>--- conflicted
+++ resolved
@@ -243,23 +243,13 @@
 	collection := config.CollectionByID(conf, collectionName)
 	table := config.FeatureTable{Name: "addresses", FID: "fid", Geom: "geom"}
 	return etl.ImportFile(*collection, testSearchIndex,
-<<<<<<< HEAD
-		"internal/etl/testdata/addresses-rd.gpkg",
-		"internal/etl/testdata/substitutions.csv",
-		"internal/etl/testdata/synonyms.csv", table, 5000, dbConn)
-=======
-		"internal/etl/testdata/addresses-crs84.gpkg", table, 5000, dbConn)
->>>>>>> 3c954bfb
+		"internal/etl/testdata/addresses-rd.gpkg", table, 5000, dbConn)
 }
 
 func setupPostgis(ctx context.Context, t *testing.T) (nat.Port, testcontainers.Container, error) {
 	req := testcontainers.ContainerRequest{
-<<<<<<< HEAD
-		Image: "docker.io/postgis/postgis:16-3.5-alpine",
+		Image: "docker.io/postgis/postgis:16-3.5", // use debian, not alpine (proj issues between environments)
 		Name:  "postgis",
-=======
-		Image: "docker.io/postgis/postgis:16-3.5", // use debian, not alpine (proj issues between environments)
->>>>>>> 3c954bfb
 		Env: map[string]string{
 			"POSTGRES_USER":     "postgres",
 			"POSTGRES_PASSWORD": "postgres",

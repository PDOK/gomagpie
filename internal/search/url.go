package search

import (
	"errors"
	"fmt"
	"net/url"
	"regexp"
	"strconv"
	"strings"

	"github.com/PDOK/gomagpie/internal/engine"
	d "github.com/PDOK/gomagpie/internal/search/domain"
)

const (
	queryParam = "q"
	limitParam = "limit"
	crsParam   = "crs"

	limitDefault = 10
	limitMax     = 50
)

var (
	deepObjectParamRegex = regexp.MustCompile(`\w+\[\w+]`)

	// matches & (AND), | (OR), ! (NOT), and <-> (FOLLOWED BY).
	searchOperatorsRegex = regexp.MustCompile(`&|\||!|<->`)
)

<<<<<<< HEAD
func parseQueryParams(query url.Values) (collections d.CollectionsWithParams, searchTerm string, outputSRID d.SRID, outputCRS string, limit int, err error) {
=======
func parseQueryParams(query url.Values) (collections d.CollectionsWithParams, searchTerms string, outputSRID d.SRID, limit int, err error) {
>>>>>>> 3c954bfb
	err = validateNoUnknownParams(query)
	if err != nil {
		return
	}
	searchTerms, searchTermErr := parseSearchTerms(query)
	collections, collErr := parseCollections(query)
	outputSRID, outputSRIDErr := parseCrsToPostgisSRID(query, crsParam)
	outputCRS = query.Get(crsParam)
	limit, limitErr := parseLimit(query)
	err = errors.Join(collErr, searchTermErr, limitErr, outputSRIDErr)
	return
}

// Parse collections as "deep object" params, e.g. collectionName[prop1]=value1&collectionName[prop2]=value2&....
func parseCollections(query url.Values) (d.CollectionsWithParams, error) {
	deepObjectParams := make(d.CollectionsWithParams, len(query))
	for key, values := range query {
		if strings.Contains(key, "[") {
			// Extract deepObject parameters
			parts := strings.SplitN(key, "[", 2)
			mainKey := parts[0]
			subKey := strings.TrimSuffix(parts[1], "]")

			if _, exists := deepObjectParams[mainKey]; !exists {
				deepObjectParams[mainKey] = make(map[string]string)
			}
			deepObjectParams[mainKey][subKey] = values[0]
		}
	}
	errMsg := "specify at least one collection and version. For example: 'foo[version]=1' where 'foo' is the collection and '1' the version"
	if len(deepObjectParams) == 0 {
		return nil, fmt.Errorf("no collection(s) specified in request, %s", errMsg)
	}
	for name := range deepObjectParams {
		if version, ok := deepObjectParams[name][d.VersionParam]; !ok || version == "" {
			return nil, fmt.Errorf("no version specified in request for collection %s, %s", name, errMsg)
		}
	}
	return deepObjectParams, nil
}

func parseSearchTerms(query url.Values) (string, error) {
	searchTerms := strings.TrimSpace(strings.ToLower(query.Get(queryParam)))
	if searchTerms == "" {
		return "", fmt.Errorf("no search terms provided, '%s' query parameter is required", queryParam)
	}
	if searchOperatorsRegex.MatchString(searchTerms) {
		return "", errors.New("provided search terms contain one ore more boolean operators " +
			"such as & (AND), | (OR), ! (NOT) which aren't allowed")
	}
	return searchTerms, nil
}

// implements req 7.6 (https://docs.ogc.org/is/17-069r4/17-069r4.html#query_parameters)
func validateNoUnknownParams(query url.Values) error {
	copyParams := clone(query)
	copyParams.Del(engine.FormatParam)
	copyParams.Del(queryParam)
	copyParams.Del(limitParam)
	copyParams.Del(crsParam)
	for key := range query {
		if deepObjectParamRegex.MatchString(key) {
			copyParams.Del(key)
		}
	}
	if len(copyParams) > 0 {
		return fmt.Errorf("unknown query parameter(s) found: %v", copyParams.Encode())
	}
	return nil
}

func clone(params url.Values) url.Values {
	copyParams := url.Values{}
	for k, v := range params {
		copyParams[k] = v
	}
	return copyParams
}

func parseCrsToPostgisSRID(params url.Values, paramName string) (d.SRID, error) {
	param := params.Get(paramName)
	if param == "" {
		return d.WGS84SRIDPostgis, nil // default to WGS84
	}
	param = strings.TrimSpace(param)
	if !strings.HasPrefix(param, d.CrsURIPrefix) {
		return d.UndefinedSRID, fmt.Errorf("%s param should start with %s, got: %s", paramName, d.CrsURIPrefix, param)
	}
	var srid d.SRID
	lastIndex := strings.LastIndex(param, "/")
	if lastIndex != -1 {
		crsCode := param[lastIndex+1:]
		if crsCode == d.WGS84CodeOGC {
			return d.WGS84SRIDPostgis, nil // CRS84 is WGS84, we use EPSG:4326 for Postgres TODO: check if correct since axis order differs between CRS84 and EPSG:4326
		}
		val, err := strconv.Atoi(crsCode)
		if err != nil {
			return 0, fmt.Errorf("expected numerical CRS code, received: %s", crsCode)
		}
		srid = d.SRID(val)
	}
	return srid, nil
}

func parseLimit(params url.Values) (int, error) {
	limit := limitDefault
	var err error
	if params.Get(limitParam) != "" {
		limit, err = strconv.Atoi(params.Get(limitParam))
		if err != nil {
			err = errors.New("limit must be numeric")
		}
		// "If the value of the limit parameter is larger than the maximum value, this SHALL NOT result
		//  in an error (instead use the maximum as the parameter value)."
		if limit > limitMax {
			limit = limitMax
		}
	}
	if limit < 0 {
		err = errors.New("limit can't be negative")
	}
	return limit, err
}<|MERGE_RESOLUTION|>--- conflicted
+++ resolved
@@ -28,11 +28,7 @@
 	searchOperatorsRegex = regexp.MustCompile(`&|\||!|<->`)
 )
 
-<<<<<<< HEAD
-func parseQueryParams(query url.Values) (collections d.CollectionsWithParams, searchTerm string, outputSRID d.SRID, outputCRS string, limit int, err error) {
-=======
-func parseQueryParams(query url.Values) (collections d.CollectionsWithParams, searchTerms string, outputSRID d.SRID, limit int, err error) {
->>>>>>> 3c954bfb
+func parseQueryParams(query url.Values) (collections d.CollectionsWithParams, searchTerms string, outputSRID d.SRID, outputCRS string, limit int, err error) {
 	err = validateNoUnknownParams(query)
 	if err != nil {
 		return

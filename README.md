<p align="center">
<img src="docs/gomagpie.jpeg" alt="Gomagpie" title="Gomagpie" width="300" />
</p>

# Gomagpie

_Location search and geocoding API. To be used in concert with OGC APIs._

[![Build](https://github.com/PDOK/gomagpie/actions/workflows/build-and-publish-image.yml/badge.svg)](https://github.com/PDOK/gomagpie/actions/workflows/build-and-publish-image.yml)
[![Lint (go)](https://github.com/PDOK/gomagpie/actions/workflows/lint-go.yml/badge.svg)](https://github.com/PDOK/gomagpie/actions/workflows/lint-go.yml)
[![Go Report Card](https://goreportcard.com/badge/github.com/PDOK/gomagpie)](https://goreportcard.com/report/github.com/PDOK/gomagpie)
[![Coverage (go)](https://github.com/PDOK/gomagpie/wiki/coverage.svg)](https://raw.githack.com/wiki/PDOK/gomagpie/coverage.html)
[![GitHub license](https://img.shields.io/github/license/PDOK/gomagpie)](https://github.com/PDOK/gomagpie/blob/master/LICENSE)
[![Docker Pulls](https://img.shields.io/docker/pulls/pdok/gomagpie.svg)](https://hub.docker.com/r/pdok/gomagpie)

## Description

This application offers location search and geocoding.

## Build

```bash
docker build -t pdok/gomagpie .
```

## Run

```bash
NAME:
   gomagpie - Run location search and geocoding API service, and CLI to support the ETL process

USAGE:
   gomagpie [global options] command [command options]

COMMANDS:
   run                  Run location search and geocoding API server
   create-search-index  Create search index
   help, h              Shows a list of commands or help for one command

GLOBAL OPTIONS:
   --help, -h  show help
```

Example (config-file is mandatory):

```docker
<<<<<<< HEAD
docker run -v `pwd`/examples:/examples -p 8080:8080 -it pdok/gomagpie start-service --config-file /examples/config.yaml
=======
docker run -v `pwd`/examples:/examples -p 8080:8080 -it pdok/gomagpie run --config-file /examples/config.yaml
>>>>>>> 0914ce58
```

Now open <http://localhost:8080>. See [examples](examples) for more details.

### Observability

#### Health checks

Health endpoint is available on `/health`.

#### Profiling

Besides the main server, Gomagpie can also start a debug server. This server
binds to localhost and a different port which you must specify using the
`--debug-port` flag. You shouldn't expose this port publicly but only access it
through a tunnel/port-forward. The debug server exposes `/debug` for use by
[pprof](https://go.dev/blog/pprof). For example with `--debug-port 9001`:

- Create a tunnel to the debug server e.g. in k8s: `kubectl port-forward
gomagpie-75f59d57f4-4nd6q 9001:9001`
- Create CPU profile: `go tool pprof
http://localhost:9001/debug/pprof/profile?seconds=20`
- Start pprof visualization `go tool pprof -http=":8000" pprofbin <path to pb.gz
file>`
- Open <http://localhost:8000> to explore CPU flamegraphs and such.

A similar flow can be used to profile memory issues.

## Develop

### Build/run as Go application

```
go build -o gomagpie cmd/main.go
./gomagpie
```

To troubleshoot, review the [Dockerfile](./Dockerfile) since compilation also happens there.

### Linting

Install [golangci-lint](https://golangci-lint.run/usage/install/) and run `golangci-lint run`
from the root.

### IntelliJ / GoLand

- Install the [Go Template](https://plugins.jetbrains.com/plugin/10581-go-template) plugin
- Open `Preferences` > `Editor` > `File Types` select `Go Template files` and
  add the following file patterns:
  - `"*.go.html"`
  - `"*.go.json"`
  - `"*.go.tilejson"`
  - `"*.go.xml"`
- Now add template language support by running the
  [setup-jetbrains-gotemplates.sh](hack/setup-jetbrains-gotemplates.sh) script.
- Reopen the project (or restart IDE). Now you'll have full IDE support in the gomagpie templates.

Also:

- Set import order in `Preferences` > `Editor` > `Code Style` > `Go` > `Imports`
  to `goimports` to align with VSCode and goimports usage in golangci-lint.

### VSCode

- Install the [Go Template](https://marketplace.visualstudio.com/items?itemName=jinliming2.vscode-go-template)
  extension
- Open Extension Settings and add the following file patterns:
  - `"*.go.html"`
  - `"*.go.json"`
  - `"*.go.tilejson"`
  - `"*.go.xml"`
- Also add `html`, `json` and `xml` to the list of Go template languages.
- Now you'll have IDE support in the gomagpie templates.

## Misc

### Origin

Gomagpie started as a fork of [GoKoala](https://github.com/PDOK/gokoala).

### How to Contribute

Make a pull request...

### Contact

Contacting the maintainers can be done through the issue tracker.<|MERGE_RESOLUTION|>--- conflicted
+++ resolved
@@ -27,7 +27,7 @@
 
 ```bash
 NAME:
-   gomagpie - Run location search and geocoding API service, and CLI to support the ETL process
+   gomagpie - Run location search and geocoding API, and CLI to support the ETL process
 
 USAGE:
    gomagpie [global options] command [command options]
@@ -44,11 +44,7 @@
 Example (config-file is mandatory):
 
 ```docker
-<<<<<<< HEAD
-docker run -v `pwd`/examples:/examples -p 8080:8080 -it pdok/gomagpie start-service --config-file /examples/config.yaml
-=======
 docker run -v `pwd`/examples:/examples -p 8080:8080 -it pdok/gomagpie run --config-file /examples/config.yaml
->>>>>>> 0914ce58
 ```
 
 Now open <http://localhost:8080>. See [examples](examples) for more details.

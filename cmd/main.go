package main

import (
	"fmt"
	"log"
	"net"
	"os"
	"strconv"

	"github.com/PDOK/gomagpie/config"
	"github.com/iancoleman/strcase"

	eng "github.com/PDOK/gomagpie/internal/engine"
	"github.com/PDOK/gomagpie/internal/etl"
	"github.com/PDOK/gomagpie/internal/ogc"
	"github.com/urfave/cli/v2"

	_ "go.uber.org/automaxprocs"
)

const (
	appName = "gomagpie"

	hostFlag                = "host"
	portFlag                = "port"
	debugPortFlag           = "debug-port"
	shutdownDelayFlag       = "shutdown-delay"
	configFileFlag          = "config-file"
	collectionIDFlag        = "collection-id"
	enableTrailingSlashFlag = "enable-trailing-slash"
	enableCorsFlag          = "enable-cors"
	dbHostFlag              = "db-host"
	dbNameFlag              = "db-name"
	dbPasswordFlag          = "db-password"
	dbPortFlag              = "db-port"
	dbSslModeFlag           = "db-ssl-mode"
	dbUsernameFlag          = "db-username"
	searchIndexFlag         = "search-index"
	fileFlag                = "file"
	featureTableFlag        = "feature-table"
	featureTableFidFlag     = "fid"
	featureTableGeomFlag    = "geom"
	pageSizeFlag            = "page-size"
	substitutionFileFlag    = "substitution-file"
)

var (
	serviceFlags = map[string]cli.Flag{
		hostFlag: &cli.StringFlag{
			Name:     hostFlag,
			Usage:    "bind host",
			Value:    "0.0.0.0",
			Required: false,
			EnvVars:  []string{strcase.ToScreamingSnake(hostFlag)},
		},
		portFlag: &cli.IntFlag{
			Name:     portFlag,
			Usage:    "bind port",
			Value:    8080,
			Required: false,
			EnvVars:  []string{strcase.ToScreamingSnake(portFlag)},
		},
		debugPortFlag: &cli.IntFlag{
			Name:     debugPortFlag,
			Usage:    "bind port for debug server (disabled by default), do not expose this port publicly",
			Value:    -1,
			Required: false,
			EnvVars:  []string{strcase.ToScreamingSnake(debugPortFlag)},
		},
		shutdownDelayFlag: &cli.IntFlag{
			Name:     shutdownDelayFlag,
			Usage:    "delay (in seconds) before initiating graceful shutdown (e.g. useful in k8s to allow ingress controller to update their endpoints list)",
			Value:    0,
			Required: false,
			EnvVars:  []string{strcase.ToScreamingSnake(shutdownDelayFlag)},
		},
		configFileFlag: &cli.StringFlag{
			Name:     configFileFlag,
			Usage:    "reference to YAML configuration file",
			Required: true,
			EnvVars:  []string{strcase.ToScreamingSnake(configFileFlag)},
		},
		collectionIDFlag: &cli.StringFlag{
			Name:     collectionIDFlag,
			Usage:    "reference to collection ID in the config file",
			Required: true,
			EnvVars:  []string{strcase.ToScreamingSnake(collectionIDFlag)},
		},
		enableTrailingSlashFlag: &cli.BoolFlag{
			Name:     enableTrailingSlashFlag,
			Usage:    "allow API calls to URLs with a trailing slash.",
			Value:    false, // to satisfy https://gitdocumentatie.logius.nl/publicatie/api/adr/#api-48
			Required: false,
			EnvVars:  []string{strcase.ToScreamingSnake(enableTrailingSlashFlag)},
		},
		enableCorsFlag: &cli.BoolFlag{
			Name:     enableCorsFlag,
			Usage:    "enable Cross-Origin Resource Sharing (CORS) as required by OGC API specs. Disable if you handle CORS elsewhere.",
			Value:    false,
			Required: false,
			EnvVars:  []string{strcase.ToScreamingSnake(enableCorsFlag)},
		},
	}

	commonDBFlags = map[string]cli.Flag{
		dbHostFlag: &cli.StringFlag{
			Name:     dbHostFlag,
			Value:    "localhost",
			Required: false,
			EnvVars:  []string{strcase.ToScreamingSnake(dbHostFlag)},
		},
		dbPortFlag: &cli.IntFlag{
			Name:     dbPortFlag,
			Value:    5432,
			Required: false,
			EnvVars:  []string{strcase.ToScreamingSnake(dbPortFlag)},
		},
		dbNameFlag: &cli.StringFlag{
			Name:    dbNameFlag,
			Usage:   "Connect to this database",
			EnvVars: []string{strcase.ToScreamingSnake(dbNameFlag)},
		},
		dbSslModeFlag: &cli.StringFlag{
			Name:     dbSslModeFlag,
			Value:    "disable",
			Required: false,
			EnvVars:  []string{strcase.ToScreamingSnake(dbSslModeFlag)},
		},
		dbUsernameFlag: &cli.StringFlag{
			Name:     dbUsernameFlag,
			Value:    "postgres",
			Required: false,
			EnvVars:  []string{strcase.ToScreamingSnake(dbUsernameFlag)},
		},
		dbPasswordFlag: &cli.StringFlag{
			Name:     dbPasswordFlag,
			Value:    "postgres",
			Required: false,
			EnvVars:  []string{strcase.ToScreamingSnake(dbPasswordFlag)},
		},
	}
)

//nolint:funlen
func main() {
	app := cli.NewApp()
	app.Name = appName
	app.Usage = "Run location search and geocoding API, or use as CLI to support the ETL process for this API."
	app.UseShortOptionHandling = true
	app.Commands = []*cli.Command{
		{
			Name:  "start-service",
			Usage: "Start service to serve location API",
			Flags: []cli.Flag{
				serviceFlags[hostFlag],
				serviceFlags[portFlag],
				serviceFlags[debugPortFlag],
				serviceFlags[shutdownDelayFlag],
				serviceFlags[configFileFlag],
				serviceFlags[enableTrailingSlashFlag],
				serviceFlags[enableCorsFlag],
				commonDBFlags[dbHostFlag],
				commonDBFlags[dbPortFlag],
				commonDBFlags[dbNameFlag],
				commonDBFlags[dbUsernameFlag],
				commonDBFlags[dbPasswordFlag],
				commonDBFlags[dbSslModeFlag],
			},
			Action: func(c *cli.Context) error {
				log.Println(c.Command.Usage)

				address := net.JoinHostPort(c.String(hostFlag), strconv.Itoa(c.Int(portFlag)))
				debugPort := c.Int(debugPortFlag)
				shutdownDelay := c.Int(shutdownDelayFlag)
				configFile := c.String(configFileFlag)
				trailingSlash := c.Bool(enableTrailingSlashFlag)
				cors := c.Bool(enableCorsFlag)

				dbConn := flagsToDBConnStr(c)

				// Engine encapsulates shared logic
				engine, err := eng.NewEngine(configFile, trailingSlash, cors)
				if err != nil {
					return err
				}
				// Each OGC API building block makes use of said Engine
				ogc.SetupBuildingBlocks(engine, dbConn)

				return engine.Start(address, debugPort, shutdownDelay)
			},
		},
		{
			Name:     "create-search-index",
			Category: "etl",
			Usage:    "Create empty search index in database",
			Flags: []cli.Flag{
				commonDBFlags[dbHostFlag],
				commonDBFlags[dbPortFlag],
				commonDBFlags[dbNameFlag],
				commonDBFlags[dbUsernameFlag],
				commonDBFlags[dbPasswordFlag],
				commonDBFlags[dbSslModeFlag],
				&cli.PathFlag{
					Name:     searchIndexFlag,
					EnvVars:  []string{strcase.ToScreamingSnake(searchIndexFlag)},
					Usage:    "Name of search index to create",
					Required: false,
					Value:    "search_index",
				},
			},
			Action: func(c *cli.Context) error {
				dbConn := flagsToDBConnStr(c)
				return etl.CreateSearchIndex(dbConn, c.String(searchIndexFlag))
			},
		},
		{
			Name:     "import-file",
			Category: "etl",
			Usage:    "Import file into search index",
			Flags: []cli.Flag{
				commonDBFlags[dbHostFlag],
				commonDBFlags[dbPortFlag],
				commonDBFlags[dbNameFlag],
				commonDBFlags[dbUsernameFlag],
				commonDBFlags[dbPasswordFlag],
				commonDBFlags[dbSslModeFlag],
				serviceFlags[configFileFlag],
				serviceFlags[collectionIDFlag],
				&cli.PathFlag{
					Name:     searchIndexFlag,
					EnvVars:  []string{strcase.ToScreamingSnake(searchIndexFlag)},
					Usage:    "Name of search index in which to import the given file",
					Required: false,
					Value:    "search_index",
				},
				&cli.PathFlag{
					Name:     fileFlag,
					EnvVars:  []string{strcase.ToScreamingSnake(fileFlag)},
					Usage:    "Path to (e.g GeoPackage) file to import",
					Required: true,
				},
				&cli.PathFlag{
					Name:     substitutionFileFlag,
					EnvVars:  []string{strcase.ToScreamingSnake(substitutionFileFlag)},
					Usage:    "Path to csv file containing substitutions used to generate suggestions",
					Required: true,
				},
				&cli.StringFlag{
					Name:     featureTableFidFlag,
					EnvVars:  []string{strcase.ToScreamingSnake(featureTableFidFlag)},
					Usage:    "Name of feature ID field in file",
					Required: false,
					Value:    "fid",
				},
				&cli.StringFlag{
					Name:     featureTableGeomFlag,
					EnvVars:  []string{strcase.ToScreamingSnake(featureTableGeomFlag)},
					Usage:    "Name of geometry field in file",
					Required: false,
					Value:    "geom",
				},
				&cli.StringFlag{
					Name:     featureTableFlag,
					EnvVars:  []string{strcase.ToScreamingSnake(featureTableFlag)},
					Usage:    "Name of the table in given file to import",
					Required: true,
				},
				&cli.IntFlag{
					Name:     pageSizeFlag,
					EnvVars:  []string{strcase.ToScreamingSnake(pageSizeFlag)},
					Usage:    "Page/batch size to use when extracting records from file",
					Required: false,
					Value:    10000,
				},
			},
			Action: func(c *cli.Context) error {
				dbConn := flagsToDBConnStr(c)
				cfg, err := config.NewConfig(c.Path(configFileFlag))
				if err != nil {
					return err
				}
				featureTable := config.FeatureTable{
					Name: c.String(featureTableFlag),
					FID:  c.String(featureTableFidFlag),
					Geom: c.String(featureTableGeomFlag),
				}
<<<<<<< HEAD
				return etl.ImportFile(cfg, c.String(searchIndexFlag), c.Path(fileFlag), c.Path(substitutionFileFlag), featureTable,
=======
				collectionID := c.String(collectionIDFlag)
				collection := config.CollectionByID(cfg, collectionID)
				if collection == nil {
					return fmt.Errorf("no configured collection found with id: %s", collectionID)
				}
				return etl.ImportFile(*collection, c.String(searchIndexFlag), c.Path(fileFlag), featureTable,
>>>>>>> 31a55fc5
					c.Int(pageSizeFlag), dbConn)
			},
		},
	}

	err := app.Run(os.Args)
	if err != nil {
		log.Fatal(err)
	}
}

func flagsToDBConnStr(c *cli.Context) string {
	return fmt.Sprintf("postgres://%s:%s@%s/%s?sslmode=%s&application_name=%s",
		c.String(dbUsernameFlag), c.String(dbPasswordFlag), net.JoinHostPort(c.String(dbHostFlag),
			strconv.Itoa(c.Int(dbPortFlag))), c.String(dbNameFlag), c.String(dbSslModeFlag), appName)
}<|MERGE_RESOLUTION|>--- conflicted
+++ resolved
@@ -284,16 +284,12 @@
 					FID:  c.String(featureTableFidFlag),
 					Geom: c.String(featureTableGeomFlag),
 				}
-<<<<<<< HEAD
-				return etl.ImportFile(cfg, c.String(searchIndexFlag), c.Path(fileFlag), c.Path(substitutionFileFlag), featureTable,
-=======
 				collectionID := c.String(collectionIDFlag)
 				collection := config.CollectionByID(cfg, collectionID)
 				if collection == nil {
 					return fmt.Errorf("no configured collection found with id: %s", collectionID)
 				}
-				return etl.ImportFile(*collection, c.String(searchIndexFlag), c.Path(fileFlag), featureTable,
->>>>>>> 31a55fc5
+				return etl.ImportFile(*collection, c.String(searchIndexFlag), c.Path(fileFlag), c.Path(substitutionFileFlag), featureTable,
 					c.Int(pageSizeFlag), dbConn)
 			},
 		},

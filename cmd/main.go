--- conflicted
+++ resolved
@@ -1,16 +1,12 @@
 package main
 
 import (
-	"fmt"
 	"log"
 	"net"
 	"os"
 	"strconv"
 
-	"github.com/iancoleman/strcase"
-
 	eng "github.com/PDOK/gomagpie/internal/engine"
-	"github.com/PDOK/gomagpie/internal/etl"
 	"github.com/PDOK/gomagpie/internal/ogc"
 	"github.com/urfave/cli/v2"
 
@@ -18,11 +14,7 @@
 )
 
 var (
-<<<<<<< HEAD
-	flagsStartService = []cli.Flag{
-=======
 	serviceFlags = []cli.Flag{
->>>>>>> 0914ce58
 		&cli.StringFlag{
 			Name:     "host",
 			Usage:    "bind host",
@@ -108,48 +100,15 @@
 
 func main() {
 	app := cli.NewApp()
-<<<<<<< HEAD
-	app.Name = "Gomagpie"
-	app.Usage = "Location search and geocoding API"
-	app.Commands = []*cli.Command{
-		{
-			Name:  "create-search-index",
-			Usage: "Create search index",
-			Action: func(_ *cli.Context) error {
-				log.Printf("%s - %s\n", app.Name, app.Usage)
-				// TODO
-				return nil
-			},
-		},
-		{
-			Name:  "import-gpkg",
-			Usage: "Import GeoPackage into search index",
-			Action: func(_ *cli.Context) error {
-				log.Printf("%s - %s\n", app.Name, app.Usage)
-				// TODO
-				return nil
-			},
-		},
-		{
-			Name:  "start-service",
-			Usage: "Start service to serve location API",
-			Flags: flagsStartService,
-			Action: func(c *cli.Context) error {
-				log.Printf("%s - %s\n", app.Name, app.Usage)
-=======
 	app.Name = "gomagpie"
 	app.Usage = "Run location search and geocoding API service, or use as CLI to support the ETL process for this service."
 	app.UseShortOptionHandling = true
 	app.Commands = []*cli.Command{
 		{
 			Name:  "start-service",
-			Usage: "Run location search and geocoding API service",
-			Description: `
-Run location search and geocoding API service.
-`,
+			Usage: "Start service to serve location API",
 			Action: func(c *cli.Context) error {
 				log.Println(c.Command.Usage)
->>>>>>> 0914ce58
 
 				address := net.JoinHostPort(c.String("host"), strconv.Itoa(c.Int("port")))
 				debugPort := c.Int("debug-port")
@@ -165,12 +124,6 @@
 				}
 				// Each OGC API building block makes use of said Engine
 				ogc.SetupBuildingBlocks(engine)
-<<<<<<< HEAD
-				// TODO: start search API
-
-				return engine.Start(address, debugPort, shutdownDelay)
-			},
-=======
 
 				return engine.Start(address, debugPort, shutdownDelay)
 			},
@@ -178,18 +131,24 @@
 		},
 		{
 			Name:  "create-search-index",
-			Usage: "Create search index",
-			Description: `
-Create search index in database. This exists of a search table "search_index" with full text indices and prepared for partitioning
-`,
+			Usage: "Create search index in database",
 			Action: func(c *cli.Context) error {
 				dbConn := flagsToDBConnStr(c)
 				return etl.CreateSearchIndex(c.Context, dbConn)
 			},
 			Flags: commonDBFlags,
->>>>>>> 0914ce58
+		},
+		{
+			Name:  "import-gpkg",
+			Usage: "Import GeoPackage into search index",
+			Action: func(_ *cli.Context) error {
+				log.Printf("%s - %s\n", app.Name, app.Usage)
+				// TODO
+				return nil
+			},
 		},
 	}
+
 	err := app.Run(os.Args)
 	if err != nil {
 		log.Fatal(err)

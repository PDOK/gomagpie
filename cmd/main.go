package main

import (
	"fmt"
	"log"
	"net"
	"os"
	"strconv"

	"github.com/PDOK/gomagpie/config"
	"github.com/PDOK/gomagpie/internal/search"
	"github.com/iancoleman/strcase"

	eng "github.com/PDOK/gomagpie/internal/engine"
	"github.com/PDOK/gomagpie/internal/etl"
	"github.com/PDOK/gomagpie/internal/ogc"
	"github.com/urfave/cli/v2"

	_ "go.uber.org/automaxprocs"
)

const (
	appName = "gomagpie"

	hostFlag                = "host"
	portFlag                = "port"
	debugPortFlag           = "debug-port"
	shutdownDelayFlag       = "shutdown-delay"
	configFileFlag          = "config-file"
	collectionIDFlag        = "collection-id"
	enableTrailingSlashFlag = "enable-trailing-slash"
	enableCorsFlag          = "enable-cors"
	dbHostFlag              = "db-host"
	dbNameFlag              = "db-name"
	dbPasswordFlag          = "db-password"
	dbPortFlag              = "db-port"
	dbSslModeFlag           = "db-ssl-mode"
	dbUsernameFlag          = "db-username"
	searchIndexFlag         = "search-index"
	fileFlag                = "file"
	featureTableFlag        = "feature-table"
	featureTableFidFlag     = "fid"
	featureTableGeomFlag    = "geom"
	pageSizeFlag            = "page-size"
	substitutionFileFlag    = "substitution-file"
)

var (
	serviceFlags = map[string]cli.Flag{
		hostFlag: &cli.StringFlag{
			Name:     hostFlag,
			Usage:    "bind host",
			Value:    "0.0.0.0",
			Required: false,
			EnvVars:  []string{strcase.ToScreamingSnake(hostFlag)},
		},
		portFlag: &cli.IntFlag{
			Name:     portFlag,
			Usage:    "bind port",
			Value:    8080,
			Required: false,
			EnvVars:  []string{strcase.ToScreamingSnake(portFlag)},
		},
		debugPortFlag: &cli.IntFlag{
			Name:     debugPortFlag,
			Usage:    "bind port for debug server (disabled by default), do not expose this port publicly",
			Value:    -1,
			Required: false,
			EnvVars:  []string{strcase.ToScreamingSnake(debugPortFlag)},
		},
		shutdownDelayFlag: &cli.IntFlag{
			Name:     shutdownDelayFlag,
			Usage:    "delay (in seconds) before initiating graceful shutdown (e.g. useful in k8s to allow ingress controller to update their endpoints list)",
			Value:    0,
			Required: false,
			EnvVars:  []string{strcase.ToScreamingSnake(shutdownDelayFlag)},
		},
		configFileFlag: &cli.StringFlag{
			Name:     configFileFlag,
			Usage:    "reference to YAML configuration file",
			Required: true,
			EnvVars:  []string{strcase.ToScreamingSnake(configFileFlag)},
		},
		collectionIDFlag: &cli.StringFlag{
			Name:     collectionIDFlag,
			Usage:    "reference to collection ID in the config file",
			Required: true,
			EnvVars:  []string{strcase.ToScreamingSnake(collectionIDFlag)},
		},
		enableTrailingSlashFlag: &cli.BoolFlag{
			Name:     enableTrailingSlashFlag,
			Usage:    "allow API calls to URLs with a trailing slash.",
			Value:    false, // to satisfy https://gitdocumentatie.logius.nl/publicatie/api/adr/#api-48
			Required: false,
			EnvVars:  []string{strcase.ToScreamingSnake(enableTrailingSlashFlag)},
		},
		enableCorsFlag: &cli.BoolFlag{
			Name:     enableCorsFlag,
			Usage:    "enable Cross-Origin Resource Sharing (CORS) as required by OGC API specs. Disable if you handle CORS elsewhere.",
			Value:    false,
			Required: false,
			EnvVars:  []string{strcase.ToScreamingSnake(enableCorsFlag)},
		},
	}

	commonDBFlags = map[string]cli.Flag{
		dbHostFlag: &cli.StringFlag{
			Name:     dbHostFlag,
			Value:    "localhost",
			Required: false,
			EnvVars:  []string{strcase.ToScreamingSnake(dbHostFlag)},
		},
		dbPortFlag: &cli.IntFlag{
			Name:     dbPortFlag,
			Value:    5432,
			Required: false,
			EnvVars:  []string{strcase.ToScreamingSnake(dbPortFlag)},
		},
		dbNameFlag: &cli.StringFlag{
			Name:    dbNameFlag,
			Usage:   "Connect to this database",
			Value:   "postgres",
			EnvVars: []string{strcase.ToScreamingSnake(dbNameFlag)},
		},
		dbSslModeFlag: &cli.StringFlag{
			Name:     dbSslModeFlag,
			Value:    "disable",
			Required: false,
			EnvVars:  []string{strcase.ToScreamingSnake(dbSslModeFlag)},
		},
		dbUsernameFlag: &cli.StringFlag{
			Name:     dbUsernameFlag,
			Value:    "postgres",
			Required: false,
			EnvVars:  []string{strcase.ToScreamingSnake(dbUsernameFlag)},
		},
		dbPasswordFlag: &cli.StringFlag{
			Name:     dbPasswordFlag,
			Value:    "postgres",
			Required: false,
			EnvVars:  []string{strcase.ToScreamingSnake(dbPasswordFlag)},
		},
	}
)

//nolint:funlen
func main() {
	app := cli.NewApp()
	app.Name = appName
	app.Usage = "Run location search and geocoding API, or use as CLI to support the ETL process for this API."
	app.UseShortOptionHandling = true
	app.Commands = []*cli.Command{
		{
			Name:  "start-service",
			Usage: "Start service to serve location API",
			Flags: []cli.Flag{
				serviceFlags[hostFlag],
				serviceFlags[portFlag],
				serviceFlags[debugPortFlag],
				serviceFlags[shutdownDelayFlag],
				serviceFlags[configFileFlag],
				serviceFlags[enableTrailingSlashFlag],
				serviceFlags[enableCorsFlag],
				commonDBFlags[dbHostFlag],
				commonDBFlags[dbPortFlag],
				commonDBFlags[dbNameFlag],
				commonDBFlags[dbUsernameFlag],
				commonDBFlags[dbPasswordFlag],
				commonDBFlags[dbSslModeFlag],
				&cli.PathFlag{
					Name:    searchIndexFlag,
					EnvVars: []string{strcase.ToScreamingSnake(searchIndexFlag)},
					Usage:   "Name of search index to use",
					Value:   "search_index",
				},
			},
			Action: func(c *cli.Context) error {
				log.Println(c.Command.Usage)

				address := net.JoinHostPort(c.String(hostFlag), strconv.Itoa(c.Int(portFlag)))
				debugPort := c.Int(debugPortFlag)
				shutdownDelay := c.Int(shutdownDelayFlag)
				configFile := c.String(configFileFlag)
				trailingSlash := c.Bool(enableTrailingSlashFlag)
				cors := c.Bool(enableCorsFlag)

				dbConn := flagsToDBConnStr(c)

				// Engine encapsulates shared logic
				engine, err := eng.NewEngine(configFile, trailingSlash, cors)
				if err != nil {
					return err
				}
				// Each OGC API building block makes use of said Engine
				ogc.SetupBuildingBlocks(engine, dbConn)
				// Create search endpoint
				search.NewSearch(engine, dbConn, c.String(searchIndexFlag))

				return engine.Start(address, debugPort, shutdownDelay)
			},
		},
		{
			Name:     "create-search-index",
			Category: "etl",
			Usage:    "Create empty search index in database",
			Flags: []cli.Flag{
				commonDBFlags[dbHostFlag],
				commonDBFlags[dbPortFlag],
				commonDBFlags[dbNameFlag],
				commonDBFlags[dbUsernameFlag],
				commonDBFlags[dbPasswordFlag],
				commonDBFlags[dbSslModeFlag],
				&cli.PathFlag{
					Name:     searchIndexFlag,
					EnvVars:  []string{strcase.ToScreamingSnake(searchIndexFlag)},
					Usage:    "Name of search index to create",
					Required: false,
					Value:    "search_index",
				},
			},
			Action: func(c *cli.Context) error {
				dbConn := flagsToDBConnStr(c)
				return etl.CreateSearchIndex(dbConn, c.String(searchIndexFlag))
			},
		},
		{
			Name:     "import-file",
			Category: "etl",
			Usage:    "Import file into search index",
			Flags: []cli.Flag{
				commonDBFlags[dbHostFlag],
				commonDBFlags[dbPortFlag],
				commonDBFlags[dbNameFlag],
				commonDBFlags[dbUsernameFlag],
				commonDBFlags[dbPasswordFlag],
				commonDBFlags[dbSslModeFlag],
				serviceFlags[configFileFlag],
				serviceFlags[collectionIDFlag],
				&cli.PathFlag{
<<<<<<< HEAD
					Name:    searchIndexFlag,
					EnvVars: []string{strcase.ToScreamingSnake(searchIndexFlag)},
					Usage:   "Name of search index in which to import the given file",
					Value:   "search_index",
=======
					Name:     searchIndexFlag,
					EnvVars:  []string{strcase.ToScreamingSnake(searchIndexFlag)},
					Usage:    "Name of search index in which to import the given file",
					Required: false,
					Value:    "search_index",
>>>>>>> acea4173
				},
				&cli.PathFlag{
					Name:     fileFlag,
					EnvVars:  []string{strcase.ToScreamingSnake(fileFlag)},
					Usage:    "Path to (e.g GeoPackage) file to import",
					Required: true,
				},
				&cli.PathFlag{
					Name:     substitutionFileFlag,
					EnvVars:  []string{strcase.ToScreamingSnake(substitutionFileFlag)},
					Usage:    "Path to csv file containing substitutions used to generate suggestions",
					Required: true,
				},
				&cli.StringFlag{
<<<<<<< HEAD
					Name:    featureTableFidFlag,
					EnvVars: []string{strcase.ToScreamingSnake(featureTableFidFlag)},
					Usage:   "Name of feature ID field in file",
					Value:   "fid",
				},
				&cli.StringFlag{
					Name:    featureTableGeomFlag,
					EnvVars: []string{strcase.ToScreamingSnake(featureTableGeomFlag)},
					Usage:   "Name of geometry field in file",
					Value:   "geom",
=======
					Name:     featureTableFidFlag,
					EnvVars:  []string{strcase.ToScreamingSnake(featureTableFidFlag)},
					Usage:    "Name of feature ID field in file",
					Required: false,
					Value:    "fid",
				},
				&cli.StringFlag{
					Name:     featureTableGeomFlag,
					EnvVars:  []string{strcase.ToScreamingSnake(featureTableGeomFlag)},
					Usage:    "Name of geometry field in file",
					Required: false,
					Value:    "geom",
>>>>>>> acea4173
				},
				&cli.StringFlag{
					Name:     featureTableFlag,
					EnvVars:  []string{strcase.ToScreamingSnake(featureTableFlag)},
					Usage:    "Name of the table in given file to import",
					Required: true,
				},
				&cli.IntFlag{
<<<<<<< HEAD
					Name:    pageSizeFlag,
					EnvVars: []string{strcase.ToScreamingSnake(pageSizeFlag)},
					Usage:   "Page/batch size to use when extracting records from file",
					Value:   10000,
=======
					Name:     pageSizeFlag,
					EnvVars:  []string{strcase.ToScreamingSnake(pageSizeFlag)},
					Usage:    "Page/batch size to use when extracting records from file",
					Required: false,
					Value:    10000,
>>>>>>> acea4173
				},
			},
			Action: func(c *cli.Context) error {
				dbConn := flagsToDBConnStr(c)
				cfg, err := config.NewConfig(c.Path(configFileFlag))
				if err != nil {
					return err
				}
				featureTable := config.FeatureTable{
					Name: c.String(featureTableFlag),
					FID:  c.String(featureTableFidFlag),
					Geom: c.String(featureTableGeomFlag),
				}
				collectionID := c.String(collectionIDFlag)
				collection := config.CollectionByID(cfg, collectionID)
				if collection == nil {
					return fmt.Errorf("no configured collection found with id: %s", collectionID)
				}
				return etl.ImportFile(*collection, c.String(searchIndexFlag), c.Path(fileFlag), c.Path(substitutionFileFlag), featureTable,
					c.Int(pageSizeFlag), dbConn)
			},
		},
	}

	err := app.Run(os.Args)
	if err != nil {
		log.Fatal(err)
	}
}

func flagsToDBConnStr(c *cli.Context) string {
	return fmt.Sprintf("postgres://%s:%s@%s/%s?sslmode=%s&application_name=%s",
		c.String(dbUsernameFlag), c.String(dbPasswordFlag), net.JoinHostPort(c.String(dbHostFlag),
			strconv.Itoa(c.Int(dbPortFlag))), c.String(dbNameFlag), c.String(dbSslModeFlag), appName)
}<|MERGE_RESOLUTION|>--- conflicted
+++ resolved
@@ -120,6 +120,7 @@
 			Name:    dbNameFlag,
 			Usage:   "Connect to this database",
 			Value:   "postgres",
+			Required: false,
 			EnvVars: []string{strcase.ToScreamingSnake(dbNameFlag)},
 		},
 		dbSslModeFlag: &cli.StringFlag{
@@ -237,18 +238,11 @@
 				serviceFlags[configFileFlag],
 				serviceFlags[collectionIDFlag],
 				&cli.PathFlag{
-<<<<<<< HEAD
-					Name:    searchIndexFlag,
-					EnvVars: []string{strcase.ToScreamingSnake(searchIndexFlag)},
-					Usage:   "Name of search index in which to import the given file",
-					Value:   "search_index",
-=======
 					Name:     searchIndexFlag,
 					EnvVars:  []string{strcase.ToScreamingSnake(searchIndexFlag)},
 					Usage:    "Name of search index in which to import the given file",
 					Required: false,
 					Value:    "search_index",
->>>>>>> acea4173
 				},
 				&cli.PathFlag{
 					Name:     fileFlag,
@@ -263,18 +257,6 @@
 					Required: true,
 				},
 				&cli.StringFlag{
-<<<<<<< HEAD
-					Name:    featureTableFidFlag,
-					EnvVars: []string{strcase.ToScreamingSnake(featureTableFidFlag)},
-					Usage:   "Name of feature ID field in file",
-					Value:   "fid",
-				},
-				&cli.StringFlag{
-					Name:    featureTableGeomFlag,
-					EnvVars: []string{strcase.ToScreamingSnake(featureTableGeomFlag)},
-					Usage:   "Name of geometry field in file",
-					Value:   "geom",
-=======
 					Name:     featureTableFidFlag,
 					EnvVars:  []string{strcase.ToScreamingSnake(featureTableFidFlag)},
 					Usage:    "Name of feature ID field in file",
@@ -287,7 +269,6 @@
 					Usage:    "Name of geometry field in file",
 					Required: false,
 					Value:    "geom",
->>>>>>> acea4173
 				},
 				&cli.StringFlag{
 					Name:     featureTableFlag,
@@ -296,18 +277,11 @@
 					Required: true,
 				},
 				&cli.IntFlag{
-<<<<<<< HEAD
-					Name:    pageSizeFlag,
-					EnvVars: []string{strcase.ToScreamingSnake(pageSizeFlag)},
-					Usage:   "Page/batch size to use when extracting records from file",
-					Value:   10000,
-=======
 					Name:     pageSizeFlag,
 					EnvVars:  []string{strcase.ToScreamingSnake(pageSizeFlag)},
 					Usage:    "Page/batch size to use when extracting records from file",
 					Required: false,
 					Value:    10000,
->>>>>>> acea4173
 				},
 			},
 			Action: func(c *cli.Context) error {
